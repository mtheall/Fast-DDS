--- conflicted
+++ resolved
@@ -330,28 +330,6 @@
    AsyncWriterThread::wakeUp(this);
 }
 
-<<<<<<< HEAD
-bool StatelessWriter::clean_history(unsigned int max)
-{
-    logInfo(RTPS_WRITER, "Starting process clean_history for writer " << getGuid());
-    boost::lock_guard<boost::recursive_mutex> guard(*mp_mutex);
-    bool limit = (max != 0);
-
-    bool remove_ret = mp_history->remove_min_change();
-    bool at_least_one = remove_ret;
-    unsigned int count = 1;
-
-    while(remove_ret && (!limit || count < max))
-    {
-        remove_ret = mp_history->remove_min_change();
-        ++count;
-    }
-
-    return at_least_one;
-}
-
-=======
->>>>>>> c564bd85
 void StatelessWriter::add_flow_controller(std::unique_ptr<FlowController> controller)
 {
    m_controllers.push_back(std::move(controller));
