--- conflicted
+++ resolved
@@ -38,12 +38,10 @@
     mp_pub = DomainParticipant::createPublisher(mp_participant,m_attributes,(PublisherListener*)this);
     if(mp_pub !=NULL)
     {
-<<<<<<< HEAD
-        return true;
-=======
+
          isInitialized = true;
          return true;
->>>>>>> 4a81edc5
+
     }
     return false;
 }
