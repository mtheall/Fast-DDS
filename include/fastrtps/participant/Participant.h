// Copyright 2016 Proyectos y Sistemas de Mantenimiento SL (eProsima).
//
// Licensed under the Apache License, Version 2.0 (the "License");
// you may not use this file except in compliance with the License.
// You may obtain a copy of the License at
//
//     http://www.apache.org/licenses/LICENSE-2.0
//
// Unless required by applicable law or agreed to in writing, software
// distributed under the License is distributed on an "AS IS" BASIS,
// WITHOUT WARRANTIES OR CONDITIONS OF ANY KIND, either express or implied.
// See the License for the specific language governing permissions and
// limitations under the License.

/**
 * @file Participant.h
 *
 */

#ifndef PARTICIPANT_H_
#define PARTICIPANT_H_

#include "../rtps/common/Guid.h"

#include "../rtps/attributes/RTPSParticipantAttributes.h"

#include "../rtps/reader/StatefulReader.h"
#include <utility>

using namespace eprosima::fastrtps::rtps;

namespace eprosima {
namespace fastrtps{


class ParticipantImpl;
class ParticipantAttributes;

namespace rtps {
class WriterProxyData;
class ReaderProxyData;
}

/**
 * Class Participant used to group Publishers and Subscribers into a single working unit.
 * @ingroup FASTRTPS_MODULE
 */
class RTPS_DllAPI Participant {
<<<<<<< HEAD
    friend class Domain;
    friend class ParticipantImpl;
    private:

    Participant();

    virtual ~Participant();

    ParticipantImpl* mp_impl;

    public:

    /**
     *	Get the GUID_t of the associated RTPSParticipant.
     * @return GUID_t
     */
    const GUID_t& getGuid()const ;

    /**
     * Get the ParticipantAttributes.
     * @return ParticipantAttributes.
     */
    const ParticipantAttributes& getAttributes();

    /**
     * Called when using a StaticEndpointDiscovery mechanism different that the one
     * included in FastRTPS, for example when communicating with other implementations.
     * It indicates to the Participant that an Endpoint from the XML has been discovered and
     * should be activated.
     * @param partguid Participant GUID_t.
     * @param userId User defined ID as shown in the XML file.
     * @param kind EndpointKind (WRITER or READER)
     * @return True if correctly found and activated.
     */
    bool newRemoteEndpointDiscovered(const GUID_t& partguid, uint16_t userId,
            EndpointKind_t kind);

    /**
     * This method returns a pointer to the Endpoint Discovery Protocol Readers (when not in Static mode)
     * SimpleEDP creates two readers, one for Publishers and one for Subscribers, and they are both returned
     * as a std::pair of pointers. These readers in particular have modified listeners that allow a slave 
     * listener to attach its callbach to the original one, allowing for the addition of logging elements.
     * 
     * @return std::pair of pointers to the EDP Readers
     * */	
    std::pair<StatefulReader*,StatefulReader*> getEDPReaders();

    std::vector<std::string> getParticipantNames();
=======
	friend class Domain;
	friend class ParticipantImpl;
private:

	Participant();

	virtual ~Participant();

	ParticipantImpl* mp_impl;

public:

	/**
	*	Get the GUID_t of the associated RTPSParticipant.
	* @return GUID_t
	*/
	const GUID_t& getGuid()const ;

	/**
	* Get the ParticipantAttributes.
	* @return ParticipantAttributes.
	*/
	const ParticipantAttributes& getAttributes() const;

	/**
	* Called when using a StaticEndpointDiscovery mechanism different that the one
	* included in FastRTPS, for example when communicating with other implementations.
	* It indicates to the Participant that an Endpoint from the XML has been discovered and
	* should be activated.
	* @param partguid Participant GUID_t.
	* @param userId User defined ID as shown in the XML file.
	* @param kind EndpointKind (WRITER or READER)
	* @return True if correctly found and activated.
	*/
	bool newRemoteEndpointDiscovered(const GUID_t& partguid, uint16_t userId,
		EndpointKind_t kind);

	/**
	 * This method returns a pointer to the Endpoint Discovery Protocol Readers (when not in Static mode)
	 * SimpleEDP creates two readers, one for Publishers and one for Subscribers, and they are both returned
	 * as a std::pair of pointers. These readers in particular have modified listeners that allow a slave 
	 * listener to attach its callbach to the original one, allowing for the addition of logging elements.
	 * 
	 * @return std::pair of pointers to the EDP Readers
	 * */	
	std::pair<StatefulReader*,StatefulReader*> getEDPReaders();

	std::vector<std::string> getParticipantNames() const;
>>>>>>> adb00149

    bool get_remote_writer_info(const GUID_t& writerGuid, WriterProxyData& returnedInfo);

    bool get_remote_reader_info(const GUID_t& readerGuid, ReaderProxyData& returnedInfo);
};

}
} /* namespace eprosima */

#endif /* PARTICIPANT_H_ */<|MERGE_RESOLUTION|>--- conflicted
+++ resolved
@@ -36,19 +36,21 @@
 class ParticipantImpl;
 class ParticipantAttributes;
 
-namespace rtps {
-class WriterProxyData;
-class ReaderProxyData;
+namespace rtps
+{
+    class WriterProxyData;
+    class ReaderProxyData;
 }
 
 /**
  * Class Participant used to group Publishers and Subscribers into a single working unit.
  * @ingroup FASTRTPS_MODULE
  */
-class RTPS_DllAPI Participant {
-<<<<<<< HEAD
+class RTPS_DllAPI Participant
+{
     friend class Domain;
     friend class ParticipantImpl;
+
     private:
 
     Participant();
@@ -63,13 +65,13 @@
      *	Get the GUID_t of the associated RTPSParticipant.
      * @return GUID_t
      */
-    const GUID_t& getGuid()const ;
+    const GUID_t& getGuid() const;
 
     /**
      * Get the ParticipantAttributes.
      * @return ParticipantAttributes.
      */
-    const ParticipantAttributes& getAttributes();
+    const ParticipantAttributes& getAttributes() const;
 
     /**
      * Called when using a StaticEndpointDiscovery mechanism different that the one
@@ -94,57 +96,7 @@
      * */	
     std::pair<StatefulReader*,StatefulReader*> getEDPReaders();
 
-    std::vector<std::string> getParticipantNames();
-=======
-	friend class Domain;
-	friend class ParticipantImpl;
-private:
-
-	Participant();
-
-	virtual ~Participant();
-
-	ParticipantImpl* mp_impl;
-
-public:
-
-	/**
-	*	Get the GUID_t of the associated RTPSParticipant.
-	* @return GUID_t
-	*/
-	const GUID_t& getGuid()const ;
-
-	/**
-	* Get the ParticipantAttributes.
-	* @return ParticipantAttributes.
-	*/
-	const ParticipantAttributes& getAttributes() const;
-
-	/**
-	* Called when using a StaticEndpointDiscovery mechanism different that the one
-	* included in FastRTPS, for example when communicating with other implementations.
-	* It indicates to the Participant that an Endpoint from the XML has been discovered and
-	* should be activated.
-	* @param partguid Participant GUID_t.
-	* @param userId User defined ID as shown in the XML file.
-	* @param kind EndpointKind (WRITER or READER)
-	* @return True if correctly found and activated.
-	*/
-	bool newRemoteEndpointDiscovered(const GUID_t& partguid, uint16_t userId,
-		EndpointKind_t kind);
-
-	/**
-	 * This method returns a pointer to the Endpoint Discovery Protocol Readers (when not in Static mode)
-	 * SimpleEDP creates two readers, one for Publishers and one for Subscribers, and they are both returned
-	 * as a std::pair of pointers. These readers in particular have modified listeners that allow a slave 
-	 * listener to attach its callbach to the original one, allowing for the addition of logging elements.
-	 * 
-	 * @return std::pair of pointers to the EDP Readers
-	 * */	
-	std::pair<StatefulReader*,StatefulReader*> getEDPReaders();
-
-	std::vector<std::string> getParticipantNames() const;
->>>>>>> adb00149
+    std::vector<std::string> getParticipantNames() const;
 
     bool get_remote_writer_info(const GUID_t& writerGuid, WriterProxyData& returnedInfo);
 
