--- conflicted
+++ resolved
@@ -145,7 +145,6 @@
 /**
  *@ingroup PARAMETER_MODULE
  */
-<<<<<<< HEAD
 class ParameterKey_t:public Parameter_t{
     public:
         InstanceHandle_t key;
@@ -162,7 +161,7 @@
          * @param[in,out] msg Pointer to the message where the parameter should be added.
          * @return True if the parameter was correctly added.
          */
-        bool addToCDRMessage(CDRMessage_t* msg);
+        bool addToCDRMessage(CDRMessage_t* msg) override;
 };
 
 /**
@@ -184,48 +183,7 @@
          * @param[in,out] msg Pointer to the message where the parameter should be added.
          * @return True if the parameter was correctly added.
          */
-        bool addToCDRMessage(CDRMessage_t* msg);
-=======
-class RTPS_DllAPI ParameterKey_t:public Parameter_t{
-public:
-	InstanceHandle_t key;
-	ParameterKey_t(){};
-	/**
-	 * Constructor using a parameter PID and the parameter length
-	 * @param pid Pid of the parameter
-	 * @param in_length Its associated length
-	 */
-	ParameterKey_t(ParameterId_t pid,uint16_t in_length):Parameter_t(pid,in_length){};
-	ParameterKey_t(ParameterId_t pid,uint16_t in_length,InstanceHandle_t& ke):Parameter_t(pid,in_length),key(ke){};
-	/**
-	 * Add the parameter to a CDRMessage_t message.
-	 * @param[in,out] msg Pointer to the message where the parameter should be added.
-	 * @return True if the parameter was correctly added.
-	 */
-	bool addToCDRMessage(CDRMessage_t* msg) override;
-};
-
-/**
- *
- */
-class RTPS_DllAPI ParameterLocator_t: public Parameter_t {
-public:
-	Locator_t locator;
-	ParameterLocator_t(){};
-		/**
-	 * Constructor using a parameter PID and the parameter length
-	 * @param pid Pid of the parameter
-	 * @param in_length Its associated length
-	 */
-	ParameterLocator_t(ParameterId_t pid,uint16_t in_length):Parameter_t(pid,in_length){};
-	ParameterLocator_t(ParameterId_t pid,uint16_t in_length,Locator_t& loc):Parameter_t(pid,in_length),locator(loc){};
-	/**
-	 * Add the parameter to a CDRMessage_t message.
-	 * @param[in,out] msg Pointer to the message where the parameter should be added.
-	 * @return True if the parameter was correctly added.
-	 */
-	bool addToCDRMessage(CDRMessage_t* msg) override;
->>>>>>> 84cfb2f6
+        bool addToCDRMessage(CDRMessage_t* msg) override;
 };
 #define PARAMETER_LOCATOR_LENGTH 24
 
@@ -234,7 +192,6 @@
  *
  */
 class ParameterString_t: public Parameter_t {
-<<<<<<< HEAD
     public:
         ParameterString_t(){};
         /**
@@ -249,7 +206,7 @@
          * @param[in,out] msg Pointer to the message where the parameter should be added.
          * @return True if the parameter was correctly added.
          */
-        bool addToCDRMessage(CDRMessage_t* msg);
+        bool addToCDRMessage(CDRMessage_t* msg) override;
         inline const char* getName()const { return m_string.c_str(); };
         inline void setName(const char* name){ m_string = std::string(name); };
     private:
@@ -275,50 +232,7 @@
          * @param[in,out] msg Pointer to the message where the parameter should be added.
          * @return True if the parameter was correctly added.
          */
-        bool addToCDRMessage(CDRMessage_t* msg);
-=======
-public:
-	ParameterString_t(){};
-		/**
-	 * Constructor using a parameter PID and the parameter length
-	 * @param pid Pid of the parameter
-	 * @param in_length Its associated length
-	 */
-	ParameterString_t(ParameterId_t pid,uint16_t in_length):Parameter_t(pid,in_length){};
-	ParameterString_t(ParameterId_t pid,uint16_t in_length,std::string& strin):Parameter_t(pid,in_length),m_string(strin){}
-	/**
-	 * Add the parameter to a CDRMessage_t message.
-	 * @param[in,out] msg Pointer to the message where the parameter should be added.
-	 * @return True if the parameter was correctly added.
-	 */
-	bool addToCDRMessage(CDRMessage_t* msg) override;
-	inline const char* getName()const { return m_string.c_str(); };
-	inline void setName(const char* name){ m_string = std::string(name); };
-private:
-	std::string m_string;
-};
-
-/**
- *
- */
-class RTPS_DllAPI ParameterPort_t: public Parameter_t {
-public:
-	uint32_t port;
-	ParameterPort_t():port(0){};
-	/**
-	 * Constructor using a parameter PID and the parameter length
-	 * @param pid Pid of the parameter
-	 * @param in_length Its associated length
-	 */
-	ParameterPort_t(ParameterId_t pid,uint16_t in_length):Parameter_t(pid,in_length),port(0){};
-	ParameterPort_t(ParameterId_t pid,uint16_t in_length,uint32_t po):Parameter_t(pid,in_length),port(po){};
-	/**
-	 * Add the parameter to a CDRMessage_t message.
-	 * @param[in,out] msg Pointer to the message where the parameter should be added.
-	 * @return True if the parameter was correctly added.
-	 */
-	bool addToCDRMessage(CDRMessage_t* msg) override;
->>>>>>> 84cfb2f6
+        bool addToCDRMessage(CDRMessage_t* msg) override;
 };
 
 #define PARAMETER_PORT_LENGTH 4
@@ -326,7 +240,6 @@
 /**
  *
  */
-<<<<<<< HEAD
 class ParameterGuid_t: public Parameter_t {
     public:
         GUID_t guid;
@@ -339,50 +252,21 @@
         ParameterGuid_t(ParameterId_t pid,uint16_t in_length):Parameter_t(pid,in_length){};
         ParameterGuid_t(ParameterId_t pid,uint16_t in_length,GUID_t guidin):Parameter_t(pid,in_length),guid(guidin){};
         ParameterGuid_t(ParameterId_t pid,uint16_t in_length,InstanceHandle_t& iH):Parameter_t(pid,in_length)
-    {
-        for(uint8_t i =0;i<16;++i)
         {
-            if(i<12)
-                guid.guidPrefix.value[i] = iH.value[i];
-            else
-                guid.entityId.value[i-12] = iH.value[i];
-        }
-    };
-        /**
-         * Add the parameter to a CDRMessage_t message.
-         * @param[in,out] msg Pointer to the message where the parameter should be added.
-         * @return True if the parameter was correctly added.
-         */
-        bool addToCDRMessage(CDRMessage_t* msg);
-=======
-class RTPS_DllAPI ParameterGuid_t: public Parameter_t {
-public:
-	GUID_t guid;
-	ParameterGuid_t(){};
-	/**
-	 * Constructor using a parameter PID and the parameter length
-	 * @param pid Pid of the parameter
-	 * @param in_length Its associated length
-	 */
-	ParameterGuid_t(ParameterId_t pid,uint16_t in_length):Parameter_t(pid,in_length){};
-	ParameterGuid_t(ParameterId_t pid,uint16_t in_length,GUID_t guidin):Parameter_t(pid,in_length),guid(guidin){};
-	ParameterGuid_t(ParameterId_t pid,uint16_t in_length,InstanceHandle_t& iH):Parameter_t(pid,in_length)
-	{
-		for(uint8_t i =0;i<16;++i)
-		{
-			if(i<12)
-				guid.guidPrefix.value[i] = iH.value[i];
-			else
-				guid.entityId.value[i-12] = iH.value[i];
-		}
-	};
-	/**
-	 * Add the parameter to a CDRMessage_t message.
-	 * @param[in,out] msg Pointer to the message where the parameter should be added.
-	 * @return True if the parameter was correctly added.
-	 */
-	bool addToCDRMessage(CDRMessage_t* msg) override;
->>>>>>> 84cfb2f6
+            for(uint8_t i =0;i<16;++i)
+            {
+                if(i<12)
+                    guid.guidPrefix.value[i] = iH.value[i];
+                else
+                    guid.entityId.value[i-12] = iH.value[i];
+            }
+        };
+        /**
+         * Add the parameter to a CDRMessage_t message.
+         * @param[in,out] msg Pointer to the message where the parameter should be added.
+         * @return True if the parameter was correctly added.
+         */
+        bool addToCDRMessage(CDRMessage_t* msg) override;
 };
 
 #define PARAMETER_GUID_LENGTH 16
@@ -390,7 +274,6 @@
 /**
  *
  */
-<<<<<<< HEAD
 class ParameterProtocolVersion_t: public Parameter_t {
     public:
         ProtocolVersion_t protocolVersion;
@@ -406,25 +289,7 @@
          * @param[in,out] msg Pointer to the message where the parameter should be added.
          * @return True if the parameter was correctly added.
          */
-        bool addToCDRMessage(CDRMessage_t* msg);
-=======
-class RTPS_DllAPI ParameterProtocolVersion_t: public Parameter_t {
-public:
-	ProtocolVersion_t protocolVersion;
-	ParameterProtocolVersion_t(){protocolVersion = c_ProtocolVersion;};
-	/**
-	 * Constructor using a parameter PID and the parameter length
-	 * @param pid Pid of the parameter
-	 * @param in_length Its associated length
-	 */
-	ParameterProtocolVersion_t(ParameterId_t pid,uint16_t in_length):Parameter_t(pid,in_length){protocolVersion = c_ProtocolVersion;};
-	/**
-	 * Add the parameter to a CDRMessage_t message.
-	 * @param[in,out] msg Pointer to the message where the parameter should be added.
-	 * @return True if the parameter was correctly added.
-	 */
-	bool addToCDRMessage(CDRMessage_t* msg) override;
->>>>>>> 84cfb2f6
+        bool addToCDRMessage(CDRMessage_t* msg) override;
 };
 
 #define PARAMETER_PROTOCOL_LENGTH 4
@@ -432,7 +297,6 @@
 /**
  *
  */
-<<<<<<< HEAD
 class ParameterVendorId_t:public Parameter_t{
     public:
         VendorId_t vendorId;
@@ -448,25 +312,7 @@
          * @param[in,out] msg Pointer to the message where the parameter should be added.
          * @return True if the parameter was correctly added.
          */
-        bool addToCDRMessage(CDRMessage_t* msg);
-=======
-class RTPS_DllAPI ParameterVendorId_t:public Parameter_t{
-public:
-	VendorId_t vendorId;
-	ParameterVendorId_t(){set_VendorId_eProsima(vendorId);};
-	/**
-	 * Constructor using a parameter PID and the parameter length
-	 * @param pid Pid of the parameter
-	 * @param in_length Its associated length
-	 */
-	ParameterVendorId_t(ParameterId_t pid,uint16_t in_length):Parameter_t(pid,in_length){set_VendorId_eProsima(vendorId);};
-	/**
-	 * Add the parameter to a CDRMessage_t message.
-	 * @param[in,out] msg Pointer to the message where the parameter should be added.
-	 * @return True if the parameter was correctly added.
-	 */
-	bool addToCDRMessage(CDRMessage_t* msg) override;
->>>>>>> 84cfb2f6
+        bool addToCDRMessage(CDRMessage_t* msg) override;
 };
 
 #define PARAMETER_VENDOR_LENGTH 4
@@ -474,7 +320,6 @@
 /**
  *
  */
-<<<<<<< HEAD
 class ParameterIP4Address_t :public Parameter_t{
     public:
         octet address[4];
@@ -490,27 +335,8 @@
          * @param[in,out] msg Pointer to the message where the parameter should be added.
          * @return True if the parameter was correctly added.
          */
-        bool addToCDRMessage(CDRMessage_t* msg);
+        bool addToCDRMessage(CDRMessage_t* msg) override;
         void setIP4Address(octet o1,octet o2,octet o3,octet o4);
-=======
-class RTPS_DllAPI ParameterIP4Address_t :public Parameter_t{
-public:
-	octet address[4];
-	ParameterIP4Address_t(){this->setIP4Address(0,0,0,0);};
-	/**
-	 * Constructor using a parameter PID and the parameter length
-	 * @param pid Pid of the parameter
-	 * @param in_length Its associated length
-	 */
-	ParameterIP4Address_t(ParameterId_t pid,uint16_t in_length):Parameter_t(pid,in_length){this->setIP4Address(0,0,0,0);};
-	/**
-	 * Add the parameter to a CDRMessage_t message.
-	 * @param[in,out] msg Pointer to the message where the parameter should be added.
-	 * @return True if the parameter was correctly added.
-	 */
-	bool addToCDRMessage(CDRMessage_t* msg) override;
-	void setIP4Address(octet o1,octet o2,octet o3,octet o4);
->>>>>>> 84cfb2f6
 };
 
 #define PARAMETER_IP4_LENGTH 4
@@ -518,7 +344,6 @@
 /**
  *
  */
-<<<<<<< HEAD
 class ParameterBool_t:public Parameter_t{
     public:
         bool value;
@@ -535,26 +360,7 @@
          * @param[in,out] msg Pointer to the message where the parameter should be added.
          * @return True if the parameter was correctly added.
          */
-        bool addToCDRMessage(CDRMessage_t* msg);
-=======
-class RTPS_DllAPI ParameterBool_t:public Parameter_t{
-public:
-	bool value;
-	ParameterBool_t():value(false){};
-	/**
-	 * Constructor using a parameter PID and the parameter length
-	 * @param pid Pid of the parameter
-	 * @param in_length Its associated length
-	 */
-	ParameterBool_t(ParameterId_t pid,uint16_t in_length):Parameter_t(pid,in_length),value(false){};
-	ParameterBool_t(ParameterId_t pid,uint16_t in_length,bool inbool):Parameter_t(pid,in_length),value(inbool){};
-	/**
-	 * Add the parameter to a CDRMessage_t message.
-	 * @param[in,out] msg Pointer to the message where the parameter should be added.
-	 * @return True if the parameter was correctly added.
-	 */
-	bool addToCDRMessage(CDRMessage_t* msg) override;
->>>>>>> 84cfb2f6
+        bool addToCDRMessage(CDRMessage_t* msg) override;
 };
 
 #define PARAMETER_BOOL_LENGTH 4
@@ -562,7 +368,6 @@
 /**
  *
  */
-<<<<<<< HEAD
 class ParameterCount_t:public Parameter_t{
     public:
         Count_t count;
@@ -578,25 +383,7 @@
          * @param[in,out] msg Pointer to the message where the parameter should be added.
          * @return True if the parameter was correctly added.
          */
-        bool addToCDRMessage(CDRMessage_t* msg);
-=======
-class RTPS_DllAPI ParameterCount_t:public Parameter_t{
-public:
-	Count_t count;
-	ParameterCount_t():count(0){};
-	/**
-	 * Constructor using a parameter PID and the parameter length
-	 * @param pid Pid of the parameter
-	 * @param in_length Its associated length
-	 */
-	ParameterCount_t(ParameterId_t pid,uint16_t in_length):Parameter_t(pid,in_length),count(0){};
-	/**
-	 * Add the parameter to a CDRMessage_t message.
-	 * @param[in,out] msg Pointer to the message where the parameter should be added.
-	 * @return True if the parameter was correctly added.
-	 */
-	bool addToCDRMessage(CDRMessage_t* msg) override;
->>>>>>> 84cfb2f6
+        bool addToCDRMessage(CDRMessage_t* msg) override;
 };
 
 #define PARAMETER_COUNT_LENGTH 4
@@ -604,7 +391,6 @@
 /**
  *
  */
-<<<<<<< HEAD
 class ParameterEntityId_t:public Parameter_t{
     public:
         EntityId_t entityId;
@@ -620,25 +406,7 @@
          * @param[in,out] msg Pointer to the message where the parameter should be added.
          * @return True if the parameter was correctly added.
          */
-        bool addToCDRMessage(CDRMessage_t* msg);
-=======
-class RTPS_DllAPI ParameterEntityId_t:public Parameter_t{
-public:
-	EntityId_t entityId;
-	ParameterEntityId_t():entityId(ENTITYID_UNKNOWN){};
-	/**
-	 * Constructor using a parameter PID and the parameter length
-	 * @param pid Pid of the parameter
-	 * @param in_length Its associated length
-	 */
-	ParameterEntityId_t(ParameterId_t pid,uint16_t in_length):Parameter_t(pid,in_length),entityId(ENTITYID_UNKNOWN){};
-	/**
-	 * Add the parameter to a CDRMessage_t message.
-	 * @param[in,out] msg Pointer to the message where the parameter should be added.
-	 * @return True if the parameter was correctly added.
-	 */
-	bool addToCDRMessage(CDRMessage_t* msg) override;
->>>>>>> 84cfb2f6
+        bool addToCDRMessage(CDRMessage_t* msg) override;
 };
 
 #define PARAMETER_ENTITYID_LENGTH 4
@@ -646,7 +414,6 @@
 /**
  *
  */
-<<<<<<< HEAD
 class ParameterTime_t:public Parameter_t{
     public:
         Time_t time;
@@ -662,25 +429,7 @@
          * @param[in,out] msg Pointer to the message where the parameter should be added.
          * @return True if the parameter was correctly added.
          */
-        bool addToCDRMessage(CDRMessage_t* msg);
-=======
-class RTPS_DllAPI ParameterTime_t:public Parameter_t{
-public:
-	Time_t time;
-	ParameterTime_t(){};
-	/**
-	 * Constructor using a parameter PID and the parameter length
-	 * @param pid Pid of the parameter
-	 * @param in_length Its associated length
-	 */
-	ParameterTime_t(ParameterId_t pid,uint16_t in_length):Parameter_t(pid,in_length){};
-	/**
-	 * Add the parameter to a CDRMessage_t message.
-	 * @param[in,out] msg Pointer to the message where the parameter should be added.
-	 * @return True if the parameter was correctly added.
-	 */
-	bool addToCDRMessage(CDRMessage_t* msg) override;
->>>>>>> 84cfb2f6
+        bool addToCDRMessage(CDRMessage_t* msg) override;
 };
 
 #define PARAMETER_TIME_LENGTH 8
@@ -688,7 +437,6 @@
 /**
  *
  */
-<<<<<<< HEAD
 class ParameterBuiltinEndpointSet_t:public Parameter_t{
     public:
         BuiltinEndpointSet_t endpointSet;
@@ -704,25 +452,7 @@
          * @param[in,out] msg Pointer to the message where the parameter should be added.
          * @return True if the parameter was correctly added.
          */
-        bool addToCDRMessage(CDRMessage_t* msg);
-=======
-class RTPS_DllAPI ParameterBuiltinEndpointSet_t:public Parameter_t{
-public:
-	BuiltinEndpointSet_t endpointSet;
-	ParameterBuiltinEndpointSet_t():endpointSet(0){};
-	/**
-	 * Constructor using a parameter PID and the parameter length
-	 * @param pid Pid of the parameter
-	 * @param in_length Its associated length
-	 */
-	ParameterBuiltinEndpointSet_t(ParameterId_t pid,uint16_t in_length):Parameter_t(pid,in_length),endpointSet(0){};
-	/**
-	 * Add the parameter to a CDRMessage_t message.
-	 * @param[in,out] msg Pointer to the message where the parameter should be added.
-	 * @return True if the parameter was correctly added.
-	 */
-	bool addToCDRMessage(CDRMessage_t* msg) override;
->>>>>>> 84cfb2f6
+        bool addToCDRMessage(CDRMessage_t* msg) override;
 };
 
 #define PARAMETER_BUILTINENDPOINTSET_LENGTH 4
@@ -732,7 +462,6 @@
  *
  */
 class ParameterPropertyList_t:public Parameter_t{
-<<<<<<< HEAD
     public:
         std::vector<std::pair<std::string,std::string>> properties;
         ParameterPropertyList_t():Parameter_t(PID_PROPERTY_LIST,0){};
@@ -746,23 +475,7 @@
          * @param[in,out] msg Pointer to the message where the parameter should be added.
          * @return True if the parameter was correctly added.
          */
-        bool addToCDRMessage(CDRMessage_t* msg);
-=======
-public:
-	std::vector<std::pair<std::string,std::string>> properties;
-	ParameterPropertyList_t():Parameter_t(PID_PROPERTY_LIST,0){};
-	/**
-	 * Constructor using a parameter PID and the parameter length
-	 * @param in_length Its associated length
-	 */
-	ParameterPropertyList_t(ParameterId_t /*pid*/, uint16_t in_length) : Parameter_t(PID_PROPERTY_LIST,in_length){};
-	/**
-	 * Add the parameter to a CDRMessage_t message.
-	 * @param[in,out] msg Pointer to the message where the parameter should be added.
-	 * @return True if the parameter was correctly added.
-	 */
-	bool addToCDRMessage(CDRMessage_t* msg) override;
->>>>>>> 84cfb2f6
+        bool addToCDRMessage(CDRMessage_t* msg) override;
 };
 
 /**
@@ -770,7 +483,6 @@
  */
 class ParameterSampleIdentity_t : public Parameter_t
 {
-<<<<<<< HEAD
     public:
         SampleIdentity sample_id;
 
@@ -788,7 +500,7 @@
          * @param[in,out] msg Pointer to the message where the parameter should be added.
          * @return True if the parameter was correctly added.
          */
-        bool addToCDRMessage(CDRMessage_t* msg);
+        bool addToCDRMessage(CDRMessage_t* msg) override;
 };
 
 /**
@@ -813,27 +525,7 @@
          * @param[in,out] msg Pointer to the message where the parameter should be added.
          * @return True if the parameter was correctly added.
          */
-        bool addToCDRMessage(CDRMessage_t* msg);
-=======
-public:
-    SampleIdentity sample_id;
-
-	ParameterSampleIdentity_t() : sample_id(SampleIdentity::unknown()) {}
-
-	/**
-	 * Constructor using a parameter PID and the parameter length
-	 * @param pid Pid of the parameter
-	 * @param in_length Its associated length
-	 */
-	ParameterSampleIdentity_t(ParameterId_t pid, uint16_t in_length) : Parameter_t(pid,in_length), sample_id(SampleIdentity::unknown()) {}
-
-	/**
-	 * Add the parameter to a CDRMessage_t message.
-	 * @param[in,out] msg Pointer to the message where the parameter should be added.
-	 * @return True if the parameter was correctly added.
-	 */
-	bool addToCDRMessage(CDRMessage_t* msg) override;
->>>>>>> 84cfb2f6
+        bool addToCDRMessage(CDRMessage_t* msg) override;
 };
 
 
