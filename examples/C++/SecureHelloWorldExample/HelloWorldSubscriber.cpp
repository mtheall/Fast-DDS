--- conflicted
+++ resolved
@@ -36,18 +36,6 @@
     ParticipantAttributes PParam;
 
     PropertyPolicy property_policy;
-<<<<<<< HEAD
-    property_policy.properties().emplace_back(Property("dds.sec.auth.plugin",
-                "builtin.PKI-DH"));
-    property_policy.properties().emplace_back(Property("dds.sec.auth.builtin.PKI-DH.identity_ca",
-                    "file:///home/ricardo/workspace/desarrollo/proyectos/fastrtps/test/certs/maincacert.pem"));
-    property_policy.properties().emplace_back(Property("dds.sec.auth.builtin.PKI-DH.identity_certificate",
-                    "file:///home/ricardo/workspace/desarrollo/proyectos/fastrtps/test/certs/mainsubcert.pem"));
-    property_policy.properties().emplace_back(Property("dds.sec.auth.builtin.PKI-DH.private_key",
-                    "file:///home/ricardo/workspace/desarrollo/proyectos/fastrtps/test/certs/mainsubkey.pem"));
-    property_policy.properties().emplace_back(Property("dds.sec.crypto.plugin",
-                "builtin.AES-GCM-GMAC"));
-=======
     property_policy.properties().emplace_back("dds.sec.auth.plugin",
                 "builtin.PKI-DH");
     property_policy.properties().emplace_back("dds.sec.auth.builtin.PKI-DH.identity_ca",
@@ -59,7 +47,6 @@
     property_policy.properties().emplace_back("dds.sec.crypto.plugin",
                 "builtin.AES-GCM-GMAC");
     property_policy.properties().emplace_back("rtps.participant.is_rtps_protected", "true");
->>>>>>> 3b691d67
     PParam.rtps.properties = property_policy;
 
     mp_participant = Domain::createParticipant(PParam);
